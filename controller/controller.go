package controller

import (
	"errors"
	"fmt"
<<<<<<< HEAD
	"os"
	"reflect"
=======
	"regexp"
	"strings"
>>>>>>> ef036818

	"github.com/Juniper/contrail-go-api"
	"github.com/Juniper/contrail-go-api/types"
	log "github.com/Sirupsen/logrus"
	"github.com/codilime/contrail-windows-docker/common"
)

type Info struct {
}

type Controller struct {
	ApiClient contrail.ApiClient
}

type KeystoneEnvs struct {
	os_auth_url    string
	os_username    string
	os_tenant_name string
	os_password    string
	os_token       string
}

func (k *KeystoneEnvs) LoadFromEnvironment() {
	k.os_auth_url = os.Getenv("OS_AUTH_URL")
	k.os_username = os.Getenv("OS_USERNAME")
	k.os_tenant_name = os.Getenv("OS_TENANT_NAME")
	k.os_password = os.Getenv("OS_PASSWORD")
	k.os_token = os.Getenv("OS_TOKEN")

	// print a warning for every empty variable
	keysReflection := reflect.ValueOf(*k)
	for i := 0; i < keysReflection.NumField(); i++ {
		if keysReflection.Field(i).String() == "" {
			log.Warn("Keystone variable empty: ", keysReflection.Type().Field(i).Name)
		}
	}
}

func NewController(ip string, port int, keys *KeystoneEnvs) (*Controller, error) {
	client := &Controller{}
	client.ApiClient = contrail.NewClient(ip, port)

	if keys.os_auth_url == "" {
		// this corner case is not handled by keystone.Authenticate. Causes panic.
		return nil, errors.New("Empty Keystone auth URL")
	}

	keystone := contrail.NewKeystoneClient(keys.os_auth_url, keys.os_tenant_name,
		keys.os_username, keys.os_password, keys.os_token)
	err := keystone.Authenticate()
	if err != nil {
		log.Errorln("Keystone error:", err)
		return nil, err
	}
	client.ApiClient.(*contrail.Client).SetAuthenticator(keystone)
	return client, nil
}

func (c *Controller) GetNetwork(tenantName, networkName string) (*types.VirtualNetwork,
	error) {
	name := fmt.Sprintf("%s:%s:%s", common.DomainName, tenantName, networkName)
	net, err := types.VirtualNetworkByName(c.ApiClient, name)
	if err != nil {
		log.Errorf("Failed to get virtual network %s by name: %v", name, err)
		return nil, err
	}
	return net, nil
}

func (c *Controller) GetIpamSubnet(net *types.VirtualNetwork) (*types.IpamSubnetType, error) {
	ipamReferences, err := net.GetNetworkIpamRefs()
	if err != nil {
		log.Errorf("Failed to get ipam references: %v", err)
		return nil, err
	}
	if len(ipamReferences) == 0 {
		err = errors.New("Ipam references list is empty")
		log.Error(err)
		return nil, err
	}
	attribute := ipamReferences[0].Attr
	ipamSubnets := attribute.(types.VnSubnetsType).IpamSubnets
	if len(ipamSubnets) == 0 {
		err = errors.New("Ipam subnets list is empty")
		log.Error(err)
		return nil, err
	}
	return &ipamSubnets[0], nil
}

func (c *Controller) GetDefaultGatewayIp(net *types.VirtualNetwork) (string, error) {
	subnet, err := c.GetIpamSubnet(net)
	if err != nil {
		return "", err
	}
	gw := subnet.DefaultGateway
	if gw == "" {
		err = errors.New("Default GW is empty")
		log.Error(err)
		return "", err
	}
	return gw, nil
}

func (c *Controller) GetOrCreateInstance(tenantName, containerId string) (*types.VirtualMachine, error) {
	instance, err := types.VirtualMachineByName(c.ApiClient, containerId)
	if err == nil && instance != nil {
		return instance, nil
	}

	instance = new(types.VirtualMachine)
	instance.SetName(containerId)
	err = c.ApiClient.Create(instance)
	if err != nil {
		log.Errorf("Failed to create instance: %v", err)
		return nil, err
	}

	createdInstance, err := types.VirtualMachineByName(c.ApiClient, containerId)
	if err != nil {
		log.Errorf("Failed to retreive instance %s by name: %v", containerId, err)
		return nil, err
	}
	return createdInstance, nil
}

func (c *Controller) GetOrCreateInterface(net *types.VirtualNetwork,
	instance *types.VirtualMachine) (*types.VirtualMachineInterface, error) {
	iface, err := types.VirtualMachineInterfaceByName(c.ApiClient, instance.GetName())
	if err == nil && iface != nil {
		return iface, nil
	}

	iface = new(types.VirtualMachineInterface)
	instanceFQName := instance.GetFQName()
	iface.SetFQName("", instanceFQName)
	err = iface.AddVirtualMachine(instance)
	if err != nil {
		log.Errorf("Failed to add vm to interface: %v", err)
		return nil, err
	}
	err = iface.AddVirtualNetwork(net)
	if err != nil {
		log.Errorf("Failed to add network to interface: %v", err)
		return nil, err
	}
	err = c.ApiClient.Create(iface)
	if err != nil {
		log.Errorf("Failed to create interface: %v", err)
		return nil, err
	}

	createdIface, err := types.VirtualMachineInterfaceByName(c.ApiClient, instance.GetName())
	if err != nil {
		log.Errorf("Failed to retreive vmi %s by name: %v", instance.GetName(), err)
		return nil, err
	}
	return createdIface, nil
}

func (c *Controller) GetInterfaceMac(iface *types.VirtualMachineInterface) (string, error) {
	macs := iface.GetVirtualMachineInterfaceMacAddresses()
	if len(macs.MacAddress) == 0 {
		err := errors.New("Empty MAC list")
		log.Error(err)
		return "", err
	}
	return macs.MacAddress[0], nil
}

func (c *Controller) GetOrCreateInstanceIp(net *types.VirtualNetwork,
	iface *types.VirtualMachineInterface) (*types.InstanceIp, error) {
	instIp, err := types.InstanceIpByName(c.ApiClient, iface.GetName())
	if err == nil && instIp != nil {
		return instIp, nil
	}

	instIp = &types.InstanceIp{}
	instIp.SetName(iface.GetName())
	err = instIp.AddVirtualNetwork(net)
	if err != nil {
		log.Errorf("Failed to add network to instanceIP object: %v", err)
		return nil, err
	}
	err = instIp.AddVirtualMachineInterface(iface)
	if err != nil {
		log.Errorf("Failed to add vmi to instanceIP object: %v", err)
		return nil, err
	}
	err = c.ApiClient.Create(instIp)
	if err != nil {
		log.Errorf("Failed to instanceIP: %v", err)
		return nil, err
	}

	allocatedIP, err := types.InstanceIpByUuid(c.ApiClient, instIp.GetUuid())
	if err != nil {
		log.Errorf("Failed to retreive instanceIP object %s by name: %v", instIp.GetUuid(), err)
		return nil, err
	}
	return allocatedIP, nil
}

func (c *Controller) DeleteElementRecursive(parent contrail.IObject) error {
	log.Debugln("Deleting", parent.GetType(), parent.GetUuid())
	for err := c.ApiClient.Delete(parent); err != nil; err = c.ApiClient.Delete(parent) {
		if strings.Contains(err.Error(), "404 Resource") {
			log.Errorln("Failed to delete Contrail resource", err.Error())
			break
		} else if strings.Contains(err.Error(), "409 Conflict") {
			msg := err.Error()
			// example error message when object has children:
			// `409 Conflict: Delete when children still present:
			// ['http://10.7.0.54:8082/virtual-network/23e300f4-ab1a-4d97-a1d9-9ed69b601e17']`

			// This regex finds all strings like:
			// `virtual-network/23e300f4-ab1a-4d97-a1d9-9ed69b601e17`
			var re *regexp.Regexp
			re, err = regexp.Compile(
				"([a-z-]*\\/[0-9a-f]{8}-[0-9a-f]{4}-[0-9a-f]{4}-[0-9a-f]{4}-[0-9a-f]{12})")
			if err != nil {
				return err
			}
			found := re.FindAll([]byte(msg), -1)

			for _, f := range found {
				split := strings.Split(string(f), "/")
				typename := split[0]
				UUID := split[1]
				var child contrail.IObject
				child, err = c.ApiClient.FindByUuid(typename, UUID)
				if err != nil {
					return err
				}
				if child == nil {
					return errors.New("Child object is nil")
				}
				err = c.DeleteElementRecursive(child)
				if err != nil {
					return err
				}
			}
		}
	}
	return nil
}<|MERGE_RESOLUTION|>--- conflicted
+++ resolved
@@ -3,13 +3,10 @@
 import (
 	"errors"
 	"fmt"
-<<<<<<< HEAD
 	"os"
 	"reflect"
-=======
 	"regexp"
 	"strings"
->>>>>>> ef036818
 
 	"github.com/Juniper/contrail-go-api"
 	"github.com/Juniper/contrail-go-api/types"
